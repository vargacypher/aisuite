# aisuite

[![PyPI](https://img.shields.io/pypi/v/aisuite)](https://pypi.org/project/aisuite/)
[![Code style: black](https://img.shields.io/badge/code%20style-black-000000.svg)](https://github.com/psf/black)

Simple, unified interface to multiple Generative AI providers.

`aisuite` makes it easy for developers to use multiple LLM through a standardized interface. Using an interface similar to OpenAI's, `aisuite` makes it easy to interact with the most popular LLMs and compare the results. It is a thin wrapper around python client libraries, and allows creators to seamlessly swap out and test responses from different LLM providers without changing their code. Today, the library is primarily focussed on chat completions. We will expand it cover more use cases in near future.

Currently supported providers are -
<<<<<<< HEAD
OpenAI, Anthropic, Azure, Google, AWS, Groq, Mistral, HuggingFace, Ollama and Watsonx.
=======
OpenAI, Anthropic, Azure, Google, AWS, Groq, Mistral, HuggingFace Ollama and Sambanova.
>>>>>>> 7f8e7c09
To maximize stability, `aisuite` uses either the HTTP endpoint or the SDK for making calls to the provider.

## Installation

You can install just the base `aisuite` package, or install a provider's package along with `aisuite`.

This installs just the base package without installing any provider's SDK.

```shell
pip install aisuite
```

This installs aisuite along with anthropic's library.
```shell
pip install 'aisuite[anthropic]'
```

This installs all the provider-specific libraries
```shell
pip install 'aisuite[all]'
```

## Set up

To get started, you will need API Keys for the providers you intend to use. You'll need to
install the provider-specific library either separately or when installing aisuite.

The API Keys can be set as environment variables, or can be passed as config to the aisuite Client constructor.
You can use tools like [`python-dotenv`](https://pypi.org/project/python-dotenv/) or [`direnv`](https://direnv.net/) to set the environment variables manually. Please take a look at the `examples` folder to see usage.

Here is a short example of using `aisuite` to generate chat completion responses from gpt-4o and claude-3-5-sonnet.

Set the API keys.
```shell
export OPENAI_API_KEY="your-openai-api-key"
export ANTHROPIC_API_KEY="your-anthropic-api-key"
```

Use the python client.
```python
import aisuite as ai
client = ai.Client()

models = ["openai:gpt-4o", "anthropic:claude-3-5-sonnet-20240620"]

messages = [
    {"role": "system", "content": "Respond in Pirate English."},
    {"role": "user", "content": "Tell me a joke."},
]

for model in models:
    response = client.chat.completions.create(
        model=model,
        messages=messages,
        temperature=0.75
    )
    print(response.choices[0].message.content)

```
Note that the model name in the create() call uses the format - `<provider>:<model-name>`.
`aisuite` will call the appropriate provider with the right parameters based on the provider value.
For a list of provider values, you can look at the directory - `aisuite/providers/`. The list of supported providers are of the format - `<provider>_provider.py` in that directory. We welcome  providers adding support to this library by adding an implementation file in this directory. Please see section below for how to contribute.

For more examples, check out the `examples` directory where you will find several notebooks that you can run to experiment with the interface.

## License

aisuite is released under the MIT License. You are free to use, modify, and distribute the code for both commercial and non-commercial purposes.

## Contributing

If you would like to contribute, please read our [Contributing Guide](https://github.com/andrewyng/aisuite/blob/main/CONTRIBUTING.md) and join our [Discord](https://discord.gg/T6Nvn8ExSb) server!

## Adding support for a provider
We have made easy for a provider or volunteer to add support for a new platform.

### Naming Convention for Provider Modules

We follow a convention-based approach for loading providers, which relies on strict naming conventions for both the module name and the class name. The format is based on the model identifier in the form `provider:model`.

- The provider's module file must be named in the format `<provider>_provider.py`.
- The class inside this module must follow the format: the provider name with the first letter capitalized, followed by the suffix `Provider`.

#### Examples:

- **Hugging Face**:
  The provider class should be defined as:
  ```python
  class HuggingfaceProvider(BaseProvider)
  ```
  in providers/huggingface_provider.py.
  
- **OpenAI**:
  The provider class should be defined as:
  ```python
  class OpenaiProvider(BaseProvider)
  ```
  in providers/openai_provider.py

This convention simplifies the addition of new providers and ensures consistency across provider implementations.<|MERGE_RESOLUTION|>--- conflicted
+++ resolved
@@ -8,11 +8,7 @@
 `aisuite` makes it easy for developers to use multiple LLM through a standardized interface. Using an interface similar to OpenAI's, `aisuite` makes it easy to interact with the most popular LLMs and compare the results. It is a thin wrapper around python client libraries, and allows creators to seamlessly swap out and test responses from different LLM providers without changing their code. Today, the library is primarily focussed on chat completions. We will expand it cover more use cases in near future.
 
 Currently supported providers are -
-<<<<<<< HEAD
-OpenAI, Anthropic, Azure, Google, AWS, Groq, Mistral, HuggingFace, Ollama and Watsonx.
-=======
-OpenAI, Anthropic, Azure, Google, AWS, Groq, Mistral, HuggingFace Ollama and Sambanova.
->>>>>>> 7f8e7c09
+OpenAI, Anthropic, Azure, Google, AWS, Groq, Mistral, HuggingFace Ollama, Sambanova and Watsonx.
 To maximize stability, `aisuite` uses either the HTTP endpoint or the SDK for making calls to the provider.
 
 ## Installation
@@ -26,11 +22,13 @@
 ```
 
 This installs aisuite along with anthropic's library.
+
 ```shell
 pip install 'aisuite[anthropic]'
 ```
 
 This installs all the provider-specific libraries
+
 ```shell
 pip install 'aisuite[all]'
 ```
@@ -46,12 +44,14 @@
 Here is a short example of using `aisuite` to generate chat completion responses from gpt-4o and claude-3-5-sonnet.
 
 Set the API keys.
+
 ```shell
 export OPENAI_API_KEY="your-openai-api-key"
 export ANTHROPIC_API_KEY="your-anthropic-api-key"
 ```
 
 Use the python client.
+
 ```python
 import aisuite as ai
 client = ai.Client()
@@ -72,6 +72,7 @@
     print(response.choices[0].message.content)
 
 ```
+
 Note that the model name in the create() call uses the format - `<provider>:<model-name>`.
 `aisuite` will call the appropriate provider with the right parameters based on the provider value.
 For a list of provider values, you can look at the directory - `aisuite/providers/`. The list of supported providers are of the format - `<provider>_provider.py` in that directory. We welcome  providers adding support to this library by adding an implementation file in this directory. Please see section below for how to contribute.
@@ -87,6 +88,7 @@
 If you would like to contribute, please read our [Contributing Guide](https://github.com/andrewyng/aisuite/blob/main/CONTRIBUTING.md) and join our [Discord](https://discord.gg/T6Nvn8ExSb) server!
 
 ## Adding support for a provider
+
 We have made easy for a provider or volunteer to add support for a new platform.
 
 ### Naming Convention for Provider Modules
@@ -96,20 +98,24 @@
 - The provider's module file must be named in the format `<provider>_provider.py`.
 - The class inside this module must follow the format: the provider name with the first letter capitalized, followed by the suffix `Provider`.
 
-#### Examples:
+#### Examples
 
 - **Hugging Face**:
   The provider class should be defined as:
+
   ```python
   class HuggingfaceProvider(BaseProvider)
   ```
+
   in providers/huggingface_provider.py.
   
 - **OpenAI**:
   The provider class should be defined as:
+
   ```python
   class OpenaiProvider(BaseProvider)
   ```
+
   in providers/openai_provider.py
 
 This convention simplifies the addition of new providers and ensures consistency across provider implementations.